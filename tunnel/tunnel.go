--- conflicted
+++ resolved
@@ -369,10 +369,7 @@
 			}
 
 			if adapter.Type() == C.Pass || (adapter.Unwrap(metadata) != nil && adapter.Unwrap(metadata).Type() == C.Pass) {
-<<<<<<< HEAD
-=======
 				log.Debugln("%s match Pass rule", adapter.Name())
->>>>>>> 591ee119
 				continue
 			}
 
