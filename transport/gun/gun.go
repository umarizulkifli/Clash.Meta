--- conflicted
+++ resolved
@@ -165,14 +165,9 @@
 	return nil
 }
 
-<<<<<<< HEAD
 func NewHTTP2Client(dialFn DialFn, tlsConfig *tls.Config) *TransportWrap {
 	wrap := TransportWrap{}
-	dialFunc := func(network, addr string, cfg *tls.Config) (net.Conn, error) {
-=======
-func NewHTTP2Client(dialFn DialFn, tlsConfig *tls.Config) *http2.Transport {
 	dialFunc := func(ctx context.Context, network, addr string, cfg *tls.Config) (net.Conn, error) {
->>>>>>> de264c42
 		pconn, err := dialFn(network, addr)
 		if err != nil {
 			return nil, err
@@ -192,13 +187,8 @@
 		return cn, nil
 	}
 
-<<<<<<< HEAD
 	wrap.Transport = &http2.Transport{
-		DialTLS:            dialFunc,
-=======
-	return &http2.Transport{
 		DialTLSContext:     dialFunc,
->>>>>>> de264c42
 		TLSClientConfig:    tlsConfig,
 		AllowHTTP:          false,
 		DisableCompression: true,
