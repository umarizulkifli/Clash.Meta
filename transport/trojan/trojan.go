package trojan

import (
	"context"
	"crypto/sha256"
	"crypto/tls"
	"encoding/binary"
	"encoding/hex"
	"errors"
<<<<<<< HEAD
	xtls "github.com/xtls/go"
=======
	"fmt"
>>>>>>> 9ff1f553
	"io"
	"net"
	"net/http"
	"sync"

	"github.com/Dreamacro/clash/common/pool"
	C "github.com/Dreamacro/clash/constant"
	"github.com/Dreamacro/clash/transport/socks5"
	"github.com/Dreamacro/clash/transport/vless"
	"github.com/Dreamacro/clash/transport/vmess"

	xtls "github.com/xtls/go"
)

const (
	// max packet length
	maxLength = 8192

	XRD = "xtls-rprx-direct"
	XRO = "xtls-rprx-origin"
)

var (
	defaultALPN          = []string{"h2", "http/1.1"}
	defaultWebsocketALPN = []string{"http/1.1"}

	crlf = []byte{'\r', '\n'}
)

type Command = byte

const (
	CommandTCP byte = 1
	CommandUDP byte = 3
<<<<<<< HEAD
	CommandXRD byte = 0xf0
	CommandXRO byte = 0xf1
)

type Option struct {
	Password            string
	Flow                string
	ALPN                []string
	ServerName          string
	SkipCertVerify      bool
	ClientSessionCache  tls.ClientSessionCache
	ClientXSessionCache xtls.ClientSessionCache
=======

	// for XTLS
	commandXRD byte = 0xf0 // XTLS direct mode
	commandXRO byte = 0xf1 // XTLS origin mode
)

type Option struct {
	Password       string
	ALPN           []string
	ServerName     string
	SkipCertVerify bool
	Flow           string
	FlowShow       bool
>>>>>>> 9ff1f553
}

type WebsocketOption struct {
	Host    string
	Port    string
	Path    string
	Headers http.Header
}

type Trojan struct {
	option      *Option
	hexPassword []byte
}

func (t *Trojan) GetFlow() string {
	return t.option.Flow
}

func (t *Trojan) StreamConn(conn net.Conn) (net.Conn, error) {
	alpn := defaultALPN
	if len(t.option.ALPN) != 0 {
		alpn = t.option.ALPN
	}
	switch t.option.Flow {
	case XRD, XRO:
		xtlsConfig := &xtls.Config{
			NextProtos:         alpn,
			MinVersion:         xtls.VersionTLS12,
			InsecureSkipVerify: t.option.SkipCertVerify,
			ServerName:         t.option.ServerName,
			ClientSessionCache: t.option.ClientXSessionCache,
		}
		xtlsConn := xtls.Client(conn, xtlsConfig)
		if err := xtlsConn.Handshake(); err != nil {
			return nil, err
		}
		ctx, cancel := context.WithTimeout(context.Background(), C.DefaultTLSTimeout)
		defer cancel()
		if err := xtlsConn.HandshakeContext(ctx); err != nil {
			return nil, err
		}
		return xtlsConn, nil
	default:
		tlsConfig := &tls.Config{
			NextProtos:         alpn,
			MinVersion:         tls.VersionTLS12,
			InsecureSkipVerify: t.option.SkipCertVerify,
			ServerName:         t.option.ServerName,
			ClientSessionCache: t.option.ClientSessionCache,
		}
		tlsConn := tls.Client(conn, tlsConfig)
		if err := tlsConn.Handshake(); err != nil {
			return nil, err
		}
		// fix tls handshake not timeout
		ctx, cancel := context.WithTimeout(context.Background(), C.DefaultTLSTimeout)
		defer cancel()
		if err := tlsConn.HandshakeContext(ctx); err != nil {
			return nil, err
		}

<<<<<<< HEAD
=======
	if t.option.Flow != "" {
		xtlsConfig := &xtls.Config{
			NextProtos:         alpn,
			MinVersion:         xtls.VersionTLS12,
			InsecureSkipVerify: t.option.SkipCertVerify,
			ServerName:         t.option.ServerName,
		}

		xtlsConn := xtls.Client(conn, xtlsConfig)

		ctx, cancel := context.WithTimeout(context.Background(), C.DefaultTLSTimeout)
		defer cancel()
		if err := xtlsConn.HandshakeContext(ctx); err != nil {
			return nil, err
		}

		return xtlsConn, nil
	} else {
		tlsConfig := &tls.Config{
			NextProtos:         alpn,
			MinVersion:         tls.VersionTLS12,
			InsecureSkipVerify: t.option.SkipCertVerify,
			ServerName:         t.option.ServerName,
		}

		tlsConn := tls.Client(conn, tlsConfig)

		// fix tls handshake not timeout
		ctx, cancel := context.WithTimeout(context.Background(), C.DefaultTLSTimeout)
		defer cancel()
		if err := tlsConn.HandshakeContext(ctx); err != nil {
			return nil, err
		}

>>>>>>> 9ff1f553
		return tlsConn, nil
	}
}

func (t *Trojan) StreamWebsocketConn(conn net.Conn, wsOptions *WebsocketOption) (net.Conn, error) {
	alpn := defaultWebsocketALPN
	if len(t.option.ALPN) != 0 {
		alpn = t.option.ALPN
	}

	tlsConfig := &tls.Config{
		NextProtos:         alpn,
		MinVersion:         tls.VersionTLS12,
		InsecureSkipVerify: t.option.SkipCertVerify,
		ServerName:         t.option.ServerName,
	}

	return vmess.StreamWebsocketConn(conn, &vmess.WebsocketConfig{
		Host:      wsOptions.Host,
		Port:      wsOptions.Port,
		Path:      wsOptions.Path,
		Headers:   wsOptions.Headers,
		TLS:       true,
		TLSConfig: tlsConfig,
	})
}

func (t *Trojan) PresetXTLSConn(conn net.Conn) (net.Conn, error) {
	switch t.option.Flow {
	case vless.XRO, vless.XRD, vless.XRS:
		if xtlsConn, ok := conn.(*xtls.Conn); ok {
			xtlsConn.RPRX = true
			xtlsConn.SHOW = t.option.FlowShow
			xtlsConn.MARK = "XTLS"
			if t.option.Flow == vless.XRS {
				t.option.Flow = vless.XRD
			}

			if t.option.Flow == vless.XRD {
				xtlsConn.DirectMode = true
			}
		} else {
			return nil, fmt.Errorf("failed to use %s, maybe \"security\" is not \"xtls\"", t.option.Flow)
		}
	}

	return conn, nil
}

func (t *Trojan) WriteHeader(w io.Writer, command Command, socks5Addr []byte) error {
	if command == CommandTCP {
		if t.option.Flow == vless.XRD {
			command = commandXRD
		} else if t.option.Flow == vless.XRO {
			command = commandXRO
		}
	}

	buf := pool.GetBuffer()
	defer pool.PutBuffer(buf)

	buf.Write(t.hexPassword)
	buf.Write(crlf)

	buf.WriteByte(command)
	buf.Write(socks5Addr)
	buf.Write(crlf)

	_, err := w.Write(buf.Bytes())
	return err
}

func (t *Trojan) PacketConn(conn net.Conn) net.PacketConn {
	return &PacketConn{
		Conn: conn,
	}
}

func writePacket(w io.Writer, socks5Addr, payload []byte) (int, error) {
	buf := pool.GetBuffer()
	defer pool.PutBuffer(buf)

	buf.Write(socks5Addr)
	binary.Write(buf, binary.BigEndian, uint16(len(payload)))
	buf.Write(crlf)
	buf.Write(payload)

	return w.Write(buf.Bytes())
}

func WritePacket(w io.Writer, socks5Addr, payload []byte) (int, error) {
	if len(payload) <= maxLength {
		return writePacket(w, socks5Addr, payload)
	}

	offset := 0
	total := len(payload)
	for {
		cursor := offset + maxLength
		if cursor > total {
			cursor = total
		}

		n, err := writePacket(w, socks5Addr, payload[offset:cursor])
		if err != nil {
			return offset + n, err
		}

		offset = cursor
		if offset == total {
			break
		}
	}

	return total, nil
}

func ReadPacket(r io.Reader, payload []byte) (net.Addr, int, int, error) {
	addr, err := socks5.ReadAddr(r, payload)
	if err != nil {
		return nil, 0, 0, errors.New("read addr error")
	}
	uAddr := addr.UDPAddr()

	if _, err = io.ReadFull(r, payload[:2]); err != nil {
		return nil, 0, 0, errors.New("read length error")
	}

	total := int(binary.BigEndian.Uint16(payload[:2]))
	if total > maxLength {
		return nil, 0, 0, errors.New("packet invalid")
	}

	// read crlf
	if _, err = io.ReadFull(r, payload[:2]); err != nil {
		return nil, 0, 0, errors.New("read crlf error")
	}

	length := len(payload)
	if total < length {
		length = total
	}

	if _, err = io.ReadFull(r, payload[:length]); err != nil {
		return nil, 0, 0, errors.New("read packet error")
	}

	return uAddr, length, total - length, nil
}

func New(option *Option) *Trojan {
	return &Trojan{option, hexSha224([]byte(option.Password))}
}

type PacketConn struct {
	net.Conn
	remain int
	rAddr  net.Addr
	mux    sync.Mutex
}

func (pc *PacketConn) WriteTo(b []byte, addr net.Addr) (int, error) {
	return WritePacket(pc, socks5.ParseAddr(addr.String()), b)
}

func (pc *PacketConn) ReadFrom(b []byte) (int, net.Addr, error) {
	pc.mux.Lock()
	defer pc.mux.Unlock()
	if pc.remain != 0 {
		length := len(b)
		if pc.remain < length {
			length = pc.remain
		}

		n, err := pc.Conn.Read(b[:length])
		if err != nil {
			return 0, nil, err
		}

		pc.remain -= n
		addr := pc.rAddr
		if pc.remain == 0 {
			pc.rAddr = nil
		}

		return n, addr, nil
	}

	addr, n, remain, err := ReadPacket(pc.Conn, b)
	if err != nil {
		return 0, nil, err
	}

	if remain != 0 {
		pc.remain = remain
		pc.rAddr = addr
	}

	return n, addr, nil
}

func hexSha224(data []byte) []byte {
	buf := make([]byte, 56)
	hash := sha256.New224()
	hash.Write(data)
	hex.Encode(buf, hash.Sum(nil))
	return buf
}<|MERGE_RESOLUTION|>--- conflicted
+++ resolved
@@ -7,11 +7,7 @@
 	"encoding/binary"
 	"encoding/hex"
 	"errors"
-<<<<<<< HEAD
-	xtls "github.com/xtls/go"
-=======
 	"fmt"
->>>>>>> 9ff1f553
 	"io"
 	"net"
 	"net/http"
@@ -29,9 +25,6 @@
 const (
 	// max packet length
 	maxLength = 8192
-
-	XRD = "xtls-rprx-direct"
-	XRO = "xtls-rprx-origin"
 )
 
 var (
@@ -46,20 +39,6 @@
 const (
 	CommandTCP byte = 1
 	CommandUDP byte = 3
-<<<<<<< HEAD
-	CommandXRD byte = 0xf0
-	CommandXRO byte = 0xf1
-)
-
-type Option struct {
-	Password            string
-	Flow                string
-	ALPN                []string
-	ServerName          string
-	SkipCertVerify      bool
-	ClientSessionCache  tls.ClientSessionCache
-	ClientXSessionCache xtls.ClientSessionCache
-=======
 
 	// for XTLS
 	commandXRD byte = 0xf0 // XTLS direct mode
@@ -73,7 +52,6 @@
 	SkipCertVerify bool
 	Flow           string
 	FlowShow       bool
->>>>>>> 9ff1f553
 }
 
 type WebsocketOption struct {
@@ -88,28 +66,22 @@
 	hexPassword []byte
 }
 
-func (t *Trojan) GetFlow() string {
-	return t.option.Flow
-}
-
 func (t *Trojan) StreamConn(conn net.Conn) (net.Conn, error) {
 	alpn := defaultALPN
 	if len(t.option.ALPN) != 0 {
 		alpn = t.option.ALPN
 	}
 	switch t.option.Flow {
-	case XRD, XRO:
+	case vless.XRO, vless.XRD, vless.XRS:
 		xtlsConfig := &xtls.Config{
 			NextProtos:         alpn,
 			MinVersion:         xtls.VersionTLS12,
 			InsecureSkipVerify: t.option.SkipCertVerify,
 			ServerName:         t.option.ServerName,
-			ClientSessionCache: t.option.ClientXSessionCache,
-		}
+		}
+
 		xtlsConn := xtls.Client(conn, xtlsConfig)
-		if err := xtlsConn.Handshake(); err != nil {
-			return nil, err
-		}
+
 		ctx, cancel := context.WithTimeout(context.Background(), C.DefaultTLSTimeout)
 		defer cancel()
 		if err := xtlsConn.HandshakeContext(ctx); err != nil {
@@ -122,7 +94,6 @@
 			MinVersion:         tls.VersionTLS12,
 			InsecureSkipVerify: t.option.SkipCertVerify,
 			ServerName:         t.option.ServerName,
-			ClientSessionCache: t.option.ClientSessionCache,
 		}
 		tlsConn := tls.Client(conn, tlsConfig)
 		if err := tlsConn.Handshake(); err != nil {
@@ -135,43 +106,6 @@
 			return nil, err
 		}
 
-<<<<<<< HEAD
-=======
-	if t.option.Flow != "" {
-		xtlsConfig := &xtls.Config{
-			NextProtos:         alpn,
-			MinVersion:         xtls.VersionTLS12,
-			InsecureSkipVerify: t.option.SkipCertVerify,
-			ServerName:         t.option.ServerName,
-		}
-
-		xtlsConn := xtls.Client(conn, xtlsConfig)
-
-		ctx, cancel := context.WithTimeout(context.Background(), C.DefaultTLSTimeout)
-		defer cancel()
-		if err := xtlsConn.HandshakeContext(ctx); err != nil {
-			return nil, err
-		}
-
-		return xtlsConn, nil
-	} else {
-		tlsConfig := &tls.Config{
-			NextProtos:         alpn,
-			MinVersion:         tls.VersionTLS12,
-			InsecureSkipVerify: t.option.SkipCertVerify,
-			ServerName:         t.option.ServerName,
-		}
-
-		tlsConn := tls.Client(conn, tlsConfig)
-
-		// fix tls handshake not timeout
-		ctx, cancel := context.WithTimeout(context.Background(), C.DefaultTLSTimeout)
-		defer cancel()
-		if err := tlsConn.HandshakeContext(ctx); err != nil {
-			return nil, err
-		}
-
->>>>>>> 9ff1f553
 		return tlsConn, nil
 	}
 }
