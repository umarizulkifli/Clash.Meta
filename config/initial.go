package config

import (
	"fmt"
	"github.com/Dreamacro/clash/component/geodata"
	"github.com/Dreamacro/clash/component/mmdb"
	"io"
	"net/http"
	"os"

	C "github.com/Dreamacro/clash/constant"
	"github.com/Dreamacro/clash/log"
)

var initMode = true

func downloadMMDB(path string) (err error) {
<<<<<<< HEAD
	resp, err := http.Get("https://raw.githubusercontents.com/Loyalsoldier/geoip/release/Country.mmdb")
	if err != nil {
		return
	}
	defer resp.Body.Close()

	f, err := os.OpenFile(path, os.O_CREATE|os.O_WRONLY, 0o644)
	if err != nil {
		return err
	}
	defer f.Close()
	_, err = io.Copy(f, resp.Body)

	return err
}

func downloadGeoIP(path string) (err error) {
	resp, err := http.Get("https://raw.githubusercontents.com/Loyalsoldier/v2ray-rules-dat/release/geoip.dat")
	if err != nil {
		return
	}
	defer resp.Body.Close()

	f, err := os.OpenFile(path, os.O_CREATE|os.O_WRONLY, 0o644)
	if err != nil {
		return err
	}
	defer f.Close()
	_, err = io.Copy(f, resp.Body)

	return err
}

func downloadGeoSite(path string) (err error) {
	resp, err := http.Get("https://raw.githubusercontents.com/Loyalsoldier/v2ray-rules-dat/release/geosite.dat")
=======
	resp, err := http.Get("https://cdn.jsdelivr.net/gh/Loyalsoldier/geoip@release/Country.mmdb")
>>>>>>> 8d0ae428
	if err != nil {
		return
	}
	defer resp.Body.Close()

	f, err := os.OpenFile(path, os.O_CREATE|os.O_WRONLY, 0o644)
	if err != nil {
		return err
	}
	defer f.Close()
	_, err = io.Copy(f, resp.Body)

	return err
}

func initGeoSite() error {
	if _, err := os.Stat(C.Path.GeoSite()); os.IsNotExist(err) {
		log.Infoln("Need GeoSite but can't find GeoSite.dat, start download")
		if err := downloadGeoSite(C.Path.GeoSite()); err != nil {
			return fmt.Errorf("can't download GeoSite.dat: %s", err.Error())
		}
		log.Infoln("Download GeoSite.dat finish")
	}
	if initMode {
		if !geodata.Verify(C.GeositeName) {
			log.Warnln("GeoSite.dat invalid, remove and download")
			if err := os.Remove(C.Path.GeoSite()); err != nil {
				return fmt.Errorf("can't remove invalid GeoSite.dat: %s", err.Error())
			}
			if err := downloadGeoSite(C.Path.GeoSite()); err != nil {
				return fmt.Errorf("can't download GeoSite.dat: %s", err.Error())
			}
		}
	}
	return nil
}

func initGeoIP() error {
	if C.GeodataMode {
		if _, err := os.Stat(C.Path.GeoIP()); os.IsNotExist(err) {
			log.Infoln("Need GeoIP but can't find GeoIP.dat, start download")
			if err := downloadGeoIP(C.Path.GeoIP()); err != nil {
				return fmt.Errorf("can't download GeoIP.dat: %s", err.Error())
			}
			log.Infoln("Download GeoIP.dat finish")
		}

		if !geodata.Verify(C.GeoipName) {
			log.Warnln("GeoIP.dat invalid, remove and download")
			if err := os.Remove(C.Path.GeoIP()); err != nil {
				return fmt.Errorf("can't remove invalid GeoIP.dat: %s", err.Error())
			}
			if err := downloadGeoIP(C.Path.GeoIP()); err != nil {
				return fmt.Errorf("can't download GeoIP.dat: %s", err.Error())
			}
		}
		return nil
	}

	if _, err := os.Stat(C.Path.MMDB()); os.IsNotExist(err) {
		log.Infoln("Can't find MMDB, start download")
		if err := downloadMMDB(C.Path.MMDB()); err != nil {
			return fmt.Errorf("can't download MMDB: %s", err.Error())
		}
	}

	if !mmdb.Verify() {
		log.Warnln("MMDB invalid, remove and download")
		if err := os.Remove(C.Path.MMDB()); err != nil {
			return fmt.Errorf("can't remove invalid MMDB: %s", err.Error())
		}

		if err := downloadMMDB(C.Path.MMDB()); err != nil {
			return fmt.Errorf("can't download MMDB: %s", err.Error())
		}
	}

	return nil
}

//func downloadGeoIP(path string) (err error) {
//	resp, err := http.Get("https://cdn.jsdelivr.net/gh/Loyalsoldier/v2ray-rules-dat@release/geoip.dat")
//	if err != nil {
//		return
//	}
//	defer resp.Body.Close()
//
//	f, err := os.OpenFile(path, os.O_CREATE|os.O_WRONLY, 0644)
//	if err != nil {
//		return err
//	}
//	defer f.Close()
//	_, err = io.Copy(f, resp.Body)
//
//	return err
//}

func downloadGeoSite(path string) (err error) {
	resp, err := http.Get("https://cdn.jsdelivr.net/gh/Loyalsoldier/v2ray-rules-dat@release/geosite.dat")
	if err != nil {
		return
	}
	defer resp.Body.Close()

	f, err := os.OpenFile(path, os.O_CREATE|os.O_WRONLY, 0o644)
	if err != nil {
		return err
	}
	defer f.Close()
	_, err = io.Copy(f, resp.Body)

	return err
}

//
//func initGeoIP() error {
//	if _, err := os.Stat(C.Path.GeoIP()); os.IsNotExist(err) {
//		log.Infoln("Can't find GeoIP.dat, start download")
//		if err := downloadGeoIP(C.Path.GeoIP()); err != nil {
//			return fmt.Errorf("can't download GeoIP.dat: %s", err.Error())
//		}
//		log.Infoln("Download GeoIP.dat finish")
//	}
//
//	return nil
//}

func initGeoSite() error {
	if _, err := os.Stat(C.Path.GeoSite()); os.IsNotExist(err) {
		log.Infoln("Can't find GeoSite.dat, start download")
		if err := downloadGeoSite(C.Path.GeoSite()); err != nil {
			return fmt.Errorf("can't download GeoSite.dat: %s", err.Error())
		}
		log.Infoln("Download GeoSite.dat finish")
	}

	return nil
}

// Init prepare necessary files
func Init(dir string) error {
	// initial homedir
	if _, err := os.Stat(dir); os.IsNotExist(err) {
		if err := os.MkdirAll(dir, 0o777); err != nil {
			return fmt.Errorf("can't create config directory %s: %s", dir, err.Error())
		}
	}

	// initial config.yaml
	if _, err := os.Stat(C.Path.Config()); os.IsNotExist(err) {
		log.Infoln("Can't find config, create a initial config file")
		f, err := os.OpenFile(C.Path.Config(), os.O_CREATE|os.O_WRONLY, 0o644)
		if err != nil {
			return fmt.Errorf("can't create file %s: %s", C.Path.Config(), err.Error())
		}
		f.Write([]byte(`mixed-port: 7890`))
		f.Close()
	}
<<<<<<< HEAD
	buf, _ := os.ReadFile(C.Path.Config())
	rawCfg, err := UnmarshalRawConfig(buf)
	if err != nil {
		log.Errorln(err.Error())
		fmt.Printf("configuration file %s test failed\n", C.Path.Config())
		os.Exit(1)
	}
	if !C.GeodataMode {
		C.GeodataMode = rawCfg.GeodataMode
	}
	// initial GeoIP
	if err := initGeoIP(); err != nil {
		return fmt.Errorf("can't initial GeoIP: %w", err)
	}

=======

	//// initial GeoIP
	//if err := initGeoIP(); err != nil {
	//	return fmt.Errorf("can't initial GeoIP: %w", err)
	//}

	// initial mmdb
	if err := initMMDB(); err != nil {
		return fmt.Errorf("can't initial MMDB: %w", err)
	}

	// initial GeoSite
	if err := initGeoSite(); err != nil {
		return fmt.Errorf("can't initial GeoSite: %w", err)
	}
>>>>>>> 8d0ae428
	return nil
}<|MERGE_RESOLUTION|>--- conflicted
+++ resolved
@@ -15,7 +15,6 @@
 var initMode = true
 
 func downloadMMDB(path string) (err error) {
-<<<<<<< HEAD
 	resp, err := http.Get("https://raw.githubusercontents.com/Loyalsoldier/geoip/release/Country.mmdb")
 	if err != nil {
 		return
@@ -51,9 +50,6 @@
 
 func downloadGeoSite(path string) (err error) {
 	resp, err := http.Get("https://raw.githubusercontents.com/Loyalsoldier/v2ray-rules-dat/release/geosite.dat")
-=======
-	resp, err := http.Get("https://cdn.jsdelivr.net/gh/Loyalsoldier/geoip@release/Country.mmdb")
->>>>>>> 8d0ae428
 	if err != nil {
 		return
 	}
@@ -71,7 +67,7 @@
 
 func initGeoSite() error {
 	if _, err := os.Stat(C.Path.GeoSite()); os.IsNotExist(err) {
-		log.Infoln("Need GeoSite but can't find GeoSite.dat, start download")
+		log.Infoln("Can't find GeoSite.dat, start download")
 		if err := downloadGeoSite(C.Path.GeoSite()); err != nil {
 			return fmt.Errorf("can't download GeoSite.dat: %s", err.Error())
 		}
@@ -94,7 +90,7 @@
 func initGeoIP() error {
 	if C.GeodataMode {
 		if _, err := os.Stat(C.Path.GeoIP()); os.IsNotExist(err) {
-			log.Infoln("Need GeoIP but can't find GeoIP.dat, start download")
+			log.Infoln("Can't find GeoIP.dat, start download")
 			if err := downloadGeoIP(C.Path.GeoIP()); err != nil {
 				return fmt.Errorf("can't download GeoIP.dat: %s", err.Error())
 			}
@@ -134,65 +130,6 @@
 	return nil
 }
 
-//func downloadGeoIP(path string) (err error) {
-//	resp, err := http.Get("https://cdn.jsdelivr.net/gh/Loyalsoldier/v2ray-rules-dat@release/geoip.dat")
-//	if err != nil {
-//		return
-//	}
-//	defer resp.Body.Close()
-//
-//	f, err := os.OpenFile(path, os.O_CREATE|os.O_WRONLY, 0644)
-//	if err != nil {
-//		return err
-//	}
-//	defer f.Close()
-//	_, err = io.Copy(f, resp.Body)
-//
-//	return err
-//}
-
-func downloadGeoSite(path string) (err error) {
-	resp, err := http.Get("https://cdn.jsdelivr.net/gh/Loyalsoldier/v2ray-rules-dat@release/geosite.dat")
-	if err != nil {
-		return
-	}
-	defer resp.Body.Close()
-
-	f, err := os.OpenFile(path, os.O_CREATE|os.O_WRONLY, 0o644)
-	if err != nil {
-		return err
-	}
-	defer f.Close()
-	_, err = io.Copy(f, resp.Body)
-
-	return err
-}
-
-//
-//func initGeoIP() error {
-//	if _, err := os.Stat(C.Path.GeoIP()); os.IsNotExist(err) {
-//		log.Infoln("Can't find GeoIP.dat, start download")
-//		if err := downloadGeoIP(C.Path.GeoIP()); err != nil {
-//			return fmt.Errorf("can't download GeoIP.dat: %s", err.Error())
-//		}
-//		log.Infoln("Download GeoIP.dat finish")
-//	}
-//
-//	return nil
-//}
-
-func initGeoSite() error {
-	if _, err := os.Stat(C.Path.GeoSite()); os.IsNotExist(err) {
-		log.Infoln("Can't find GeoSite.dat, start download")
-		if err := downloadGeoSite(C.Path.GeoSite()); err != nil {
-			return fmt.Errorf("can't download GeoSite.dat: %s", err.Error())
-		}
-		log.Infoln("Download GeoSite.dat finish")
-	}
-
-	return nil
-}
-
 // Init prepare necessary files
 func Init(dir string) error {
 	// initial homedir
@@ -212,7 +149,6 @@
 		f.Write([]byte(`mixed-port: 7890`))
 		f.Close()
 	}
-<<<<<<< HEAD
 	buf, _ := os.ReadFile(C.Path.Config())
 	rawCfg, err := UnmarshalRawConfig(buf)
 	if err != nil {
@@ -228,22 +164,5 @@
 		return fmt.Errorf("can't initial GeoIP: %w", err)
 	}
 
-=======
-
-	//// initial GeoIP
-	//if err := initGeoIP(); err != nil {
-	//	return fmt.Errorf("can't initial GeoIP: %w", err)
-	//}
-
-	// initial mmdb
-	if err := initMMDB(); err != nil {
-		return fmt.Errorf("can't initial MMDB: %w", err)
-	}
-
-	// initial GeoSite
-	if err := initGeoSite(); err != nil {
-		return fmt.Errorf("can't initial GeoSite: %w", err)
-	}
->>>>>>> 8d0ae428
 	return nil
 }